// Structure
.jetpack-new-site {
	max-width: 960px;
	margin: 35px auto 0;
	text-align: center;
}

.jetpack-new-site__header {
	margin-bottom: 3em;

	@include breakpoint( '<660px' ) {
		margin: 0 2em 2em;
	}
}

.jetpack-new-site__header-title {
	margin-bottom: 0.35em;
	font-size: 34px;
	font-weight: 300;
	color: var( --color-neutral-700 );
}

.jetpack-new-site__header-text {
	font-size: 16px;
	color: $gray;
}

.jetpack-new-site__content {
	display: flex;
	align-items: stretch;
	justify-content: center;
	padding-bottom: 2em;
}

.jetpack-new-site__wpcom-site,
.jetpack-new-site__jetpack-site {
	z-index: 1;
	display: flex;
	flex-direction: column;
	width: 360px;
<<<<<<< HEAD
	margin: 0px;
=======
	margin: 0;
>>>>>>> f890d857
	transition: transform 0.25s ease, box-shadow 0.35s ease, z-index 0.15s ease;

	&:hover {
		z-index: 3;
		transform: scale( 1.075 );
<<<<<<< HEAD
		box-shadow: 0 0 0 1px transparentize( $gray-lighten-20, 0.5 ), 0 1px 2px var( --color-neutral-0 ),
			0 7px 18px transparentize( lighten( $gray, 15% ), 0.5 );
=======
		box-shadow: 0 0 0 1px transparentize( $gray-lighten-20, 0.5 ),
		0 1px 2px $gray-lighten-30, 0 7px 18px transparentize( lighten( $gray, 15% ), 0.5 );
>>>>>>> f890d857
		transition: transform 0.25s ease, box-shadow 0.35s ease, z-index 0.175s ease;
	}

	@include breakpoint( '<660px' ) {
		display: none;
	}
}

.jetpack-new-site__wpcom-site .wordpress-logo,
.jetpack-new-site__jetpack-site .jetpack-logo {
	flex: 1;
	max-width: 72px;
	max-height: 72px;
	margin: 1.5em auto;
	transition: 0.25s transform ease;
}

.jetpack-new-site__wpcom-site .wordpress-logo {
	fill: var( --color-primary );
}

.jetpack-new-site__jetpack-site .jetpack-logo {
	fill: $green-jetpack;
}

.jetpack-new-site__card-title {
	margin-bottom: 0.75em;
	font-size: 24px;
	line-height: 1.25em;
}

.jetpack-new-site__card-description {
	margin-bottom: 1em;
	color: lighten( $gray-dark, 25% );
}

.jetpack-new-site__button-holder {
	display: flex;
	flex: 1;
	align-self: flex-end;
	width: 100%;
}

.jetpack-new-site__wpcom-site {
	.button {
		align-self: flex-end;
		width: 100%;
		margin-top: 16px;
	}
}

.jetpack-new-site__jetpack-site,
.jetpack-new-site__mobile-jetpack-site {
	.jetpack-connect__connect-button-card {
		background: transparent;
	}

	.jetpack-connect__site-address-container {
		position: relative;

		.gridicon {
			position: absolute;
			top: 8px;
			left: 8px;
			color: var( --color-neutral-100 );
		}

		.form-text-input {
			padding-left: 40px;
		}

		.spinner {
			position: absolute;
			right: 8px;
			top: 10px;
		}
	}

	label {
		display: none;
	}

	input[type='text'] {
		&:focus {
			border-color: $green-jetpack;
			box-shadow: 0 0 0 2px lighten( $green-jetpack, 25% );
		}
	}

	.button {
		background-color: $green-jetpack;
		border-color: darken( $green-jetpack, 5% );
		margin-top: 16px;
		width: 100%;

		&:hover,
		&:focus {
			border-color: darken( $green-jetpack, 30% );
		}

		&:focus {
			box-shadow: 0 0 0 2px lighten( $green-jetpack, 25% );
		}

		&[disabled],
		&:disabled {
			background: tint( $green-jetpack, 50% );
			border-color: tint( $green-jetpack, 35% );
			color: $white;
		}
	}
}

.jetpack-new-site__mobile {
	display: none;
	width: 100%;
	padding: 36px;

	@include breakpoint( '<660px' ) {
		display: block;
	}
}

.jetpack-new-site__mobile-wpcom-site {
	.button {
		width: 100%;
	}
}

.jetpack-new-site__mobile-jetpack-site {
	.jetpack-connect__connect-button-card {
		margin: 16px 0 0;
		padding: 0;
		border: none;
	}
}

.jetpack-new-site__divider {
	display: none;
	position: relative;
	margin: 32px 0;

<<<<<<< HEAD
	&:after {
=======
	&::after {
>>>>>>> f890d857
		content: '';
		position: absolute;
		top: 50%;
		left: 0;
		z-index: 1;
		width: 100%;
		height: 1px;
		background: transparentize( $gray-lighten-20, 0.5 );
	}

	span {
		position: relative;
		z-index: 2;
		padding: 8px;
		color: $gray;
		background: $white;
	}

	@include breakpoint( '<660px' ) {
		display: block;
	}
}<|MERGE_RESOLUTION|>--- conflicted
+++ resolved
@@ -38,23 +38,14 @@
 	display: flex;
 	flex-direction: column;
 	width: 360px;
-<<<<<<< HEAD
-	margin: 0px;
-=======
 	margin: 0;
->>>>>>> f890d857
 	transition: transform 0.25s ease, box-shadow 0.35s ease, z-index 0.15s ease;
 
 	&:hover {
 		z-index: 3;
 		transform: scale( 1.075 );
-<<<<<<< HEAD
 		box-shadow: 0 0 0 1px transparentize( $gray-lighten-20, 0.5 ), 0 1px 2px var( --color-neutral-0 ),
 			0 7px 18px transparentize( lighten( $gray, 15% ), 0.5 );
-=======
-		box-shadow: 0 0 0 1px transparentize( $gray-lighten-20, 0.5 ),
-		0 1px 2px $gray-lighten-30, 0 7px 18px transparentize( lighten( $gray, 15% ), 0.5 );
->>>>>>> f890d857
 		transition: transform 0.25s ease, box-shadow 0.35s ease, z-index 0.175s ease;
 	}
 
@@ -197,11 +188,7 @@
 	position: relative;
 	margin: 32px 0;
 
-<<<<<<< HEAD
-	&:after {
-=======
 	&::after {
->>>>>>> f890d857
 		content: '';
 		position: absolute;
 		top: 50%;
