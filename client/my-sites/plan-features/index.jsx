--- conflicted
+++ resolved
@@ -100,18 +100,12 @@
 	}
 
 	render() {
-<<<<<<< HEAD
-
-		const { isInSignup, planProperties, plans, selectedPlan, withScroll, translate } = this.props;
+		const { isInSignup, planProperties, plans, selectedPlan, withScroll } = this.props;
 		const tableClasses = classNames(
 			'plan-features__table',
 			`has-${ planProperties.length }-cols`
 		);
 
-=======
-		const { isInSignup, planProperties, plans, selectedPlan, withScroll } = this.props;
-		const tableClasses = classNames( 'plan-features__table' );
->>>>>>> 943cc2ca
 		const planClasses = classNames( 'plan-features', {
 			'plan-features--signup': isInSignup,
 		} );
@@ -492,10 +486,6 @@
 			}
 
 			return (
-<<<<<<< HEAD
-
-=======
->>>>>>> 943cc2ca
 				<div key={ planName } className={ classes }>
 					<PlanFeaturesHeader
 						audience={ audience }
