// Module Content List

.module-content-list {
	padding: 0;
	margin: 0 0 0.5em;
	list-style-type: none;

	.stats-module.is-loading &,
	.stats-module.has-no-data &,
	.stats-module.is-showing-error & {
		display: none;
	}

	.stats-module.is-loading &-legend {
		display: block;
	}
}

// Module Content List Item

.module-content-list-item {
	// Smaller font-size for narrower, two-column modules
	font-size: 14px;
	line-height: 40px;

	// List item height shorter on 2-column modules
	@include breakpoint( '>960px' ) {
		.stats__module-list & {
			font-size: 12px;
			line-height: 28px;
		}
	}

	border-top: 1px solid $transparent;

	// Increase touch targets on mobile
	@include breakpoint( '<480px' ) {
		line-height: 48px;
		border-top: 1px solid $gray-light;

		&:first-child {
			border-top-color: $transparent;
		}

		// Darken color for sublists
		.module-content-list-sublist & {
			border-top-color: $gray-light;
		}
	}

	&.disabled {
		.module-content-list-item-label,
		.module-content-list-item-value {
			opacity: 0.15;
			transition: opacity 0.3s ease 0.15s;
		}

		.module-content-list-item-right {
			&::before {
				display: none;
			}
		}

		.module-content-list-item-actions {
			cursor: pointer;
			opacity: 1;
			transition: opacity 0.3s ease 0.15s;
			position: relative;
			right: -20px;
		}
	}
}

// Module Content List Item Wrapper
// (wrapper element, what's actually hovered for each list item)

.module-content-list-item-wrapper {
	@extend %mobile-interface-element;
	background: $white; // Default non-active color
	display: block;
	line-height: inherit;
	clear: both; // To make sure no rows overlap no matter the circumstances
	padding: 0 24px;

	span {
		font-size: 14px;
		// Always let child elements inherit line heights
		line-height: inherit;
	}

	@include breakpoint( '>960px' ) {
<<<<<<< HEAD
=======

>>>>>>> f890d857
		.stats__module-list & {
			line-height: 28px;

			span {
				font-size: 12px;
				// Always let child elements inherit line heights
				line-height: inherit;
			}
		}
	}

	// Post was published within the selected period
	// 1: Move so far out left that only half the icon is showing to reduce footprint
	.module-content-list-item.published & {
		box-shadow: inset 4px 0 0 var( --color-primary );
	}
}

// Module Content List Item Hover

@include breakpoint( '>480px' ) {
	.module-content-list .module-content-list-item-wrapper:hover,
	.module-content-list-item-link .module-content-list-item-wrapper:hover {
		&,
		.module-content-list-item-right {
			background-color: $gray-light;
		}

		.module-content-list-item-right::before {
			background-image: linear-gradient( to right, $transparent 0%, $gray-light 90% );
		}

		// Display hidden actions
		.module-content-list-item-action-hidden {
			display: inline-block;
		}
	}

	// Don't show hover on legend row
	.module-content-list.module-content-list-legend {
		.module-content-list-item-wrapper:hover {
			&,
			.module-content-list-item-right,
			.module-content-list-item-right::before {
				background: none;
			}
		}
	}
}

// Module Content List Item Focus
// Active on non-links as well so you can easily go to them and digest information

.module-content-list-item .module-content-list-item-wrapper:focus {
	&,
	.module-content-list-item-right {
		background-color: $gray-light;
	}

	.module-content-list-item-right::before {
		background-image: linear-gradient( to right, $transparent 0%, $gray-light 90% );
	}

	// Display hidden actions
	.module-content-list-item-action-hidden {
		display: inline-block;
	}
}

// Highlight toggle icon if item has a sublist

@include breakpoint( '>480px' ) {
<<<<<<< HEAD
	.module-content-list
		> .module-content-list-item-toggle
		> .module-content-list-item-wrapper:hover
		.module-content-list-item-label::before {
=======
	.module-content-list > .module-content-list-item-toggle > .module-content-list-item-wrapper:hover .module-content-list-item-label::before {
>>>>>>> f890d857
		color: $link-highlight;
	}
}

.module-content-list
	> .module-content-list-item-toggle
	> .module-content-list-item-wrapper:focus
	.module-content-list-item-label::before {
	color: $link-highlight;
}

// Module Content List Item Label
// 1: To create the illusion that text is fading out (break up even long chunks of text)
// 2: ### always has to be the line-height -- could we sync up with a variable?

.module-content-list-item-label {
	display: block;
	overflow: hidden;
	word-break: break-all; // 1
	height: 40px; // 2

	// List item height shorter on 2-column modules
	@include breakpoint( '>960px' ) {
		.stats__module-list & {
			height: 28px;
		}
	}

	@include breakpoint( '<480px' ) {
		height: 48px; // ### see ^
	}

	// Icons
	.icon,
	.gridicon {
		margin-right: 8px;
	}

	.stats-list__flag-icon {
		position: relative;
		display: inline-block;
		background-size: contain;
		background-position: 50%;
		background-repeat: no-repeat;
		width: 24px;
		height: 18px;
		top: 3px;
		margin-right: 8px;
	}

	.icon {
		position: relative;
		display: inline-block;
		width: 24px;
		height: 24px;
		overflow: hidden;
		vertical-align: middle;
		min-width: 24px;
		line-height: inherit;

		img {
			display: block;
			background: $white;
			position: relative;
			width: 20px;
			height: 20px;
		}

		// Hide for user avatars
		.followers &,
		.top-authors &,
		.stats__author-views & {
			background: none;

			&::before {
				content: none;
			}
		}
	}

	.gridicon {
		vertical-align: middle;
	}

	// Icons smaller on 2col
	@include breakpoint( '>960px' ) {
		.stats__module-list & .icon {
			font-size: 20px;
			line-height: 1.3;
		}

		.stats__module-list & .gridicon {
			width: 18px;
			height: 18px;
		}
	}

	.avatar {
		width: 24px;
		height: 24px;
	}

	.avatar-user {
		border-radius: 12px;
	}

	.user-selectable & {
		-webkit-user-select: text;
		-khtml-user-select: text;
		-moz-user-select: text;
		-ms-user-select: text;
		user-select: text;
	}

	// Label sections: For when multiple data points are displayed in one expandable list item
	.module-content-list-item-label-section {
		margin-right: 11px;
		padding-right: 12px;
		border-right: 1px solid $gray-light;

		&:last-child {
			margin: 0;
			padding: 0;
			border: none;
		}
	}
}

// Module Content List Item Right column

.module-content-list-item-right {
	position: relative;
	float: right;
	background: $white;
	margin-left: -48px; // ### keep? experimental: to force labels to go longer than they normally would to make sure the fade out shows

<<<<<<< HEAD
=======

>>>>>>> f890d857
	@include breakpoint( '>960px' ) {
		.stats__module-list & {
			height: 28px;
		}
	}

	@include breakpoint( '<480px' ) {
		height: 48px;
	}

	// Fade out value if long
	&::before {
		@include stats-fade-text( $white );
	}
}

// Module Content List Item Value
// 1: Makes secondary actions aligned up to values of '99,999' or a string like '99 hours'
.module-content-list-item-value {
	display: inline-block;
	text-align: right;
	min-width: 44px; // 1

	.followers & {
		min-width: 60px; // 1
	}
}

// Module Content List Item Actions (in right column)
// Actions list
ul.module-content-list-item-actions {
	display: inline-block;
	margin: 0 0.5em 0 0;

	// ### guess we need to abstract this to a mixin since its repeated now
	// ### this should be fixed but refraining since we're going to use
	// the popover and select UI patterns more closely in the future
	&.collapsed {
		@include dropdown-menu;

		background: $gray-light;
		display: none;
		z-index: z-index( 'root', 'ul.module-content-list-item-actions.collapsed' );
		margin: 0;
		top: 30px;
		right: auto;
		left: -172px; // module-content-list-item-right is relative, so this is min-width 220px - action width 48px = 172

		.module-content-list-item-right.is-expanded & {
			display: inline-block;
		}

		&::after {
			border-bottom-color: $gray-light;
			right: 18px; // Logically this should be 24px but thanks to the borders (?) 18px is actually centered
			left: auto;
		}

		.module-content-list-item-action-wrapper,
		ul.module-content-list-item-action-submenu {
			display: block;
			text-align: left;
		}

		// If displayed in a sublist or otherwise expanded item, swap background color
		.module-content-list-item-toggle.is-expanded & {
			background-color: $white;

			&::after {
				border-bottom-color: $white;
			}
		}
	}

	@include breakpoint( '<480px' ) {
		@include dropdown-menu;

		background: $gray-light;
		display: none;
		z-index: z-index( 'root', 'ul.module-content-list-item-actions' );
		margin: 0;
		top: 46px;
		right: auto;
		left: -172px; // module-content-list-item-right is relative, so this is min-width 220px - action width 48px = 172

		.module-content-list-item-right.is-expanded & {
			display: inline-block;
		}

		&::after {
			border-bottom-color: $gray-light;
			right: 18px; // Logically this should be 24px but thanks to the borders (?) 18px is actually centered
			left: auto;
		}

		.module-content-list-item-action-wrapper,
		ul.module-content-list-item-action-submenu {
			display: block;
			text-align: left;
		}

		// If displayed in a sublist or otherwise expanded item, swap background color
		.module-content-list-item-toggle.is-expanded & {
			background-color: $white;

			&::after {
				border-bottom-color: $white;
			}
		}
	}
}

// Actions toggle
// (a toggle that's only shown on smaller screen sizes)
// 1: ### Showing/hiding should not be handled by CSS

.module-content-list-item-actions-toggle {
	display: none;
	min-width: 24px;
	padding: 0 12px;
	height: 40px;
	line-height: inherit;

	@include breakpoint( '>960px' ) {
		.stats__module-list & {
			height: 28px;
		}
	}

	.gridicon {
		vertical-align: middle;
	}

	@include breakpoint( '<480px' ) {
		display: inline-block;
		height: 48px;
	}

	// 1
	&.show {
		display: inline-block;
		height: 30px;
	}
}

// Actions Menu
// (Used for links that should be hidden even on desktop)
ul.module-content-list-item-action-submenu {
	display: inline-block;
	list-style: none;
	margin: 0;

	@include breakpoint( '>480px' ) {
<<<<<<< HEAD
=======

>>>>>>> f890d857
		@include dropdown-menu;

		display: none;
		z-index: z-index( 'root', 'ul.module-content-list-item-action-submenu' );
		margin: 0;
		top: 32px;
		right: -20px;

		.module-content-list-item-action.hidden-action.is-expanded & {
			display: inline-block;
		}

		&::after {
			right: 24px;
			left: auto;
		}

		.module-content-list-item-action-wrapper {
			display: block;
			text-align: left;
		}
	}
}

// Action
.module-content-list-item-action {
	display: inline-block;
	margin: 0 1em 0 0;

	// So that 'View' label is moved more to the right since icon has been dropped
	@include breakpoint( '>960px' ) {
		.stats__module-list & {
			margin: 0;
		}
	}

	@include breakpoint( '<480px' ) {
		margin-right: 0;
	}

	// Action wrapper, what's actually selected
	.module-content-list-item-action-wrapper {
		@extend %mobile-interface-element;
		display: inline-block;
		text-align: center;
		margin: 0;
		line-height: inherit;

		@include breakpoint( '<480px' ) {
			min-width: 24px;
			padding: 0 12px;

			&.toggle {
				display: none;
			}
		}

		.module-content-list-item-action-label.unfollow {
			display: none;
		}

		// Hide 'View' label next to icon on 2-column modules
		@include breakpoint( '>960px' ) {
			.stats__module-list & span.module-content-list-item-action-label-view {
				display: none;
			}
		}
	}

	// Color follow action when already following
	.module-content-list-item-action-wrapper.following .module-content-list-item-action-label {
		color: var( --color-success );
	}

	// Display hidden label and change icon for Unfollow action
	.module-content-list-item-action-wrapper.following:focus,
	.module-content-list-item-action-wrapper.following:hover {
		.module-content-list-item-action-label {
			display: none;
			color: $link-highlight;
		}

		.module-content-list-item-action-label.unfollow {
			display: inline-block;
		}
	}

	// Icon settings
	// 1: Optically align a bit better
	.gridicon {
		vertical-align: middle;
		margin-right: 4px;
		margin-top: -2px; // 1

		&.gridicons-cross {
			margin-right: 0;
		}
	}

	// Color spam action red
	.module-content-list-item-action-wrapper.spam {
		color: var( --color-error );

		// Hover state
		@include breakpoint( '>480px' ) {
			&:hover {
				color: tint( $alert-red, 30% );
			}
		}

		// Focus state
		&:focus {
			color: tint( $alert-red, 30% );
		}
	}
}

// Module Content List style: Legend
// (a legend for the data displayed)

ul.module-content-list-legend {
	padding-top: 0.5em;
	margin-bottom: 0;
}

.module-content-list-legend .module-content-list-item .module-content-list-item-value,
.module-content-list-legend .module-content-list-item .module-content-list-item-label {
	@extend %placeholder;

	color: $gray;
	font-weight: bold;

	// Limit width when loading for placeholders to take less visual space
	.stats-module.is-loading & {
		max-width: 60px;
	}
}

// Display full action labels in header to use them as legends for the list's actions
<<<<<<< HEAD
.module-content-list-legend
	.module-content-list-item
	.module-content-list-item-action
	.module-content-list-item-action-label {
=======
.module-content-list-legend .module-content-list-item .module-content-list-item-action .module-content-list-item-action-label {
>>>>>>> f890d857
	@include breakpoint( '<480px' ) {
		display: inline;
	}
}

//  Module Content List Item style: Disabled
// (there's absolutely no data or bad error)
// ### Do :empty for value to input N/A? Or placeholder content in general?

.module-content-list > .module-content-list-item-disabled {
	cursor: default;

	.module-content-list-item-value,
	.module-content-list-item-label {
		color: $gray;
	}
}

// Module Content List Item style: Large
// (a larger display of a list item, currently only used for the Authors module)

.module-content-list > .module-content-list-item-large {
	> .module-content-list-item-wrapper {
		line-height: 48px;
		@include breakpoint( '>960px' ) {
			.stats__module-list & {
				line-height: 28px;
			}
		}
	}

	> .module-content-list-item-wrapper .module-content-list-item-label {
		height: 48px;
		@include breakpoint( '>960px' ) {
			.stats__module-list & {
				height: 28px;
			}
		}
	}

	> .module-content-list-item-wrapper .module-content-list-item-label .avatar {
		font-size: 32px;
		margin-right: 10px;
	}

	> .module-content-list-item-wrapper .module-content-list-item-label .icon {
		font-size: 32px;
		line-height: 32px;
		width: 32px;
		height: 32px;
		@include breakpoint( '>960px' ) {
			.stats__module-list & {
				width: 24px;
				height: 24px;
			}
		}
	}

	@include breakpoint( '>960px' ) {
<<<<<<< HEAD
		.stats__module-list
			&
			> .module-content-list-item-wrapper
			.module-content-list-item-label
			.icon {
=======
		.stats__module-list & > .module-content-list-item-wrapper .module-content-list-item-label .icon {
>>>>>>> f890d857
			margin-top: -2px; // Really couldn't figure out a better way to correctly position the avatar
		}
	}

	> .module-content-list-item-wrapper .module-content-list-item-label .avatar {
		width: 32px;
		height: 32px;
		@include breakpoint( '>960px' ) {
			.stats__module-list & {
				width: 24px;
				height: 24px;
			}
		}
	}

	> .module-content-list-item-wrapper .module-content-list-item-label .avatar-user {
		border-radius: 16px;
	}
}

// Module Content List Item style: Link
// (this item has a main action or links somewhere)

.module-content-list > .module-content-list-item-link {
	cursor: pointer;

	&.disabled {
		cursor: default;
	}

	// Change colors to highlight label when row is highlighted
	.module-content-list-item-label {
		color: var( --color-primary );
	}

	// Highlight main action (usually what's indicated in the label)

	@include breakpoint( '>480px' ) {
		.module-content-list-item-wrapper:hover .module-content-list-item-label {
			color: $link-highlight;
		}
	}

	.module-content-list-item-wrapper:focus .module-content-list-item-label {
		color: $link-highlight;
	}
}

// Module Content List Item style: Toggle
// (this item's main action is to show an enclosed sublist or something else)

.module-content-list > .module-content-list-item-toggle {
	position: relative;

	// Toggle icon
	> .module-content-list-item-wrapper .module-content-list-item-label .gridicons-chevron-down {
		vertical-align: middle;
		transition: 0.2s transform ease-out;
		transform: translate3d( 0, 0, 0 );
	}
}

// Active (sublist is showing)
.module-content-list-item-toggle.is-expanded {
	border-top-color: $gray-light;

	> .module-content-list {
		display: block;
	}

	// Lock in hover states to show that the list item is now selected (active)
	&,
	> .module-content-list-item-wrapper,
	> .module-content-list-item-wrapper .module-content-list-item-right {
		background: $gray-light;
	}

	> .module-content-list-item-wrapper .module-content-list-item-value {
		color: $gray;
	}

	> .module-content-list-item-wrapper .module-content-list-item-right::before {
		background-image: linear-gradient( to right, $transparent 0%, $gray-light 90% );
	}

	// Rotate toggle icon
	> .module-content-list-item-wrapper .module-content-list-item-label .gridicons-chevron-down {
		transform: rotate( 180deg );
	}

	// Hide the top border of an active sub-list
	> .module-content-list-item {
		border-top-color: $transparent;
	}

	// Hover changes
	@include breakpoint( '>480px' ) {
		> .module-content-list-item-wrapper:hover {
			// Change background and gradient color
			&,
			.module-content-list-item-right {
				background-color: $white;
			}

			span.module-content-list-item-right::before {
				background-image: linear-gradient( to right, $transparent 0%, $white 90% );
			}
		}
	}
}

// Module Content List: Sublist
// (modified content list fit for sublists to be displayed inside other lists)

.module-content-list-sublist {
	display: none;
	padding: 4px 0;

	// Add more padding for third level nested lists
	.module-content-list-sublist .module-content-list-item-wrapper {
		padding-left: 56px;
	}
}

.module-content-list-sublist .module-content-list-item {
	// Change background and gradient color
	> .module-content-list-item-wrapper .module-content-list-item-right,
	> .module-content-list-item-wrapper {
		background: $gray-light; // Default non-active color
	}

	.module-content-list-item-right::before {
		background-image: linear-gradient( to right, $transparent 0%, $gray-light 90% );
	}

	// Hover changes
	@include breakpoint( '>480px' ) {
		&-link .module-content-list-item-wrapper:hover,
		&-normal .module-content-list-item-wrapper:hover {
			// Change background and gradient color
			&,
			.module-content-list-item-right {
				background-color: $white;
			}

			span.module-content-list-item-right::before {
				background-image: linear-gradient( to right, $transparent 0%, $white 90% );
			}
		}
	}
}<|MERGE_RESOLUTION|>--- conflicted
+++ resolved
@@ -89,10 +89,6 @@
 	}
 
 	@include breakpoint( '>960px' ) {
-<<<<<<< HEAD
-=======
-
->>>>>>> f890d857
 		.stats__module-list & {
 			line-height: 28px;
 
@@ -165,14 +161,10 @@
 // Highlight toggle icon if item has a sublist
 
 @include breakpoint( '>480px' ) {
-<<<<<<< HEAD
 	.module-content-list
 		> .module-content-list-item-toggle
 		> .module-content-list-item-wrapper:hover
 		.module-content-list-item-label::before {
-=======
-	.module-content-list > .module-content-list-item-toggle > .module-content-list-item-wrapper:hover .module-content-list-item-label::before {
->>>>>>> f890d857
 		color: $link-highlight;
 	}
 }
@@ -309,10 +301,6 @@
 	background: $white;
 	margin-left: -48px; // ### keep? experimental: to force labels to go longer than they normally would to make sure the fade out shows
 
-<<<<<<< HEAD
-=======
-
->>>>>>> f890d857
 	@include breakpoint( '>960px' ) {
 		.stats__module-list & {
 			height: 28px;
@@ -466,10 +454,6 @@
 	margin: 0;
 
 	@include breakpoint( '>480px' ) {
-<<<<<<< HEAD
-=======
-
->>>>>>> f890d857
 		@include dropdown-menu;
 
 		display: none;
@@ -609,14 +593,10 @@
 }
 
 // Display full action labels in header to use them as legends for the list's actions
-<<<<<<< HEAD
 .module-content-list-legend
 	.module-content-list-item
 	.module-content-list-item-action
 	.module-content-list-item-action-label {
-=======
-.module-content-list-legend .module-content-list-item .module-content-list-item-action .module-content-list-item-action-label {
->>>>>>> f890d857
 	@include breakpoint( '<480px' ) {
 		display: inline;
 	}
@@ -676,15 +656,10 @@
 	}
 
 	@include breakpoint( '>960px' ) {
-<<<<<<< HEAD
 		.stats__module-list
-			&
-			> .module-content-list-item-wrapper
+			& > .module-content-list-item-wrapper
 			.module-content-list-item-label
 			.icon {
-=======
-		.stats__module-list & > .module-content-list-item-wrapper .module-content-list-item-label .icon {
->>>>>>> f890d857
 			margin-top: -2px; // Really couldn't figure out a better way to correctly position the avatar
 		}
 	}
