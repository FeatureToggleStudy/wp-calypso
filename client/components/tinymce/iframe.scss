--- conflicted
+++ resolved
@@ -176,16 +176,12 @@
 td {
 	padding: 0.4em;
 }
-<<<<<<< HEAD
-.mce-item-table, .mce-item-table td, .mce-item-table th, .mce-item-table caption {
-	border: 1px solid var( --color-neutral-100 );
-=======
+
 .mce-item-table,
 .mce-item-table td,
 .mce-item-table th,
 .mce-item-table caption {
-	border: 1px solid lighten( $gray, 20 );
->>>>>>> 0b795545
+	border: 1px solid var( --color-neutral-100 );
 }
 
 hr {
