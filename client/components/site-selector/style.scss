--- conflicted
+++ resolved
@@ -87,13 +87,8 @@
 		}
 	}
 
-<<<<<<< HEAD
-	.site__title:before {
-		color: var( --sidebar-menu-hover-color );
-=======
 	.site__title::before {
-		color: var( --site-selector-hover-color );
->>>>>>> f890d857
+		color: var( --sidebar-menu-hover-color );
 	}
 
 	.count {
