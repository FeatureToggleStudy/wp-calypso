.editor-action-bar {
	display: flex;
	flex-direction: row;
	flex-wrap: nowrap;
	flex-shrink: 0;	// Safari fix for min-height
	align-items: center;
	margin-bottom: 24px;
	padding: 12px 16px;

	@include breakpoint( '<660px' ) {
		margin-bottom: 8px;
	}

	.editor-status-label {
		line-height: 1;
		position: fixed;
			bottom: 0;
			left: 8px;
		padding: 8px;
		margin-right: 2px;
		background-color: rgba( $white, 0.92 );
		text-transform: uppercase;
		font-size: 11px;
		line-height: 1;
		color: var( --color-neutral-200 );
		pointer-events: none;
		z-index: z-index( 'root', '.editor-action-bar .editor-status-label' );

		@include breakpoint( '<480px' ) {
			display: none;
		}

		.focus-sidebar & {
			right: 228px;

			@include breakpoint( '<660px' ) {
				display: none;
			}

			@include breakpoint( '>960px' ) {
				right: 273px;
			}
		}
	}
}

.editor-action-bar__cell {
	&.is-left,
	&.is-right {
		display: flex;
		flex-shrink: 1;
		flex-basis: 50%;
	}

	&.is-center {
		flex-shrink: 0;
		text-align: center;
	}

	&.is-right {
		justify-content: flex-end;
	}
}

.post-editor__content .editor-action-bar {
	@include breakpoint( '<660px' ) {
		display: none;
	}
}

.editor-action-bar .button {
	color: var( --color-neutral-400 );
	background: transparent;
	margin-left: 18px;
	transition: color 200ms;
	padding: 0;

	&:hover,
	&:focus {
		color: var( --color-neutral-400 );
	}

<<<<<<< HEAD
	@include breakpoint( ">660px" ) {
		color: var( --color-neutral-100 );
=======
	@include breakpoint( '>660px' ) {
		color: $gray-lighten-20;
>>>>>>> f890d857
	}

	.gridicon {
		top: 4px;
	}
}

.editor-action-bar__podcasting-indicator .gridicon {
	position: relative;
	top: 2px;
}

.editor-action-bar__view-post-tooltip .popover__inner {
	white-space: nowrap;
}

.editor-action-bar .async-load {
	max-width: 30%;
	margin-top: 6px;
}<|MERGE_RESOLUTION|>--- conflicted
+++ resolved
@@ -80,13 +80,8 @@
 		color: var( --color-neutral-400 );
 	}
 
-<<<<<<< HEAD
-	@include breakpoint( ">660px" ) {
+	@include breakpoint( '>660px' ) {
 		color: var( --color-neutral-100 );
-=======
-	@include breakpoint( '>660px' ) {
-		color: $gray-lighten-20;
->>>>>>> f890d857
 	}
 
 	.gridicon {
