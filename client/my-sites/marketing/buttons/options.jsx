--- conflicted
+++ resolved
@@ -207,12 +207,9 @@
 						onChange={ this.handleChange }
 						disabled={ ! initialized }
 					/>
-<<<<<<< HEAD
-=======
 					<span>
 						{ translate( 'On for all posts', { context: 'Sharing options: Comment Likes' } ) }
 					</span>
->>>>>>> 4eddac6b
 					<SupportInfo
 						text={ translate(
 							"Encourage your community by giving readers the ability to show appreciation for one another's comments."
